#!/usr/bin/env python
# -*- python -*-
## @package chapel
#
# Babel functionality for the Chapel PGAS language
# http://chapel.cray.com/
#
# Please report bugs to <adrian@llnl.gov>.
#
# \authors <pre>
#
# Copyright (c) 2011, Lawrence Livermore National Security, LLC.
# Produced at the Lawrence Livermore National Laboratory
# Written by Adrian Prantl <adrian@llnl.gov>.
#
# LLNL-CODE-473891.
# All rights refserved.
#
# This file is part of BRAID. For details, see
# http://compose-hpc.sourceforge.net/.
# Please read the COPYRIGHT file for Our Notice and
# for the BSD License.
#
# </pre>
#

import config, ior_template, ir, os, re, sidl, tempfile, types
from patmat import *
from codegen import (
    ClikeCodeGenerator, CCodeGenerator,
    SourceFile, CFile, Scope, generator, accepts,
    sep_by
)

chpl_data_var_template = '_babel_data_{arg_name}'
chpl_dom_var_template = '_babel_dom_{arg_name}'
chpl_local_var_template = '_babel_local_{arg_name}'
chpl_param_ex_name = '_babel_param_ex'
extern_def_is_not_null = '_extern proc IS_NOT_NULL(aRef): bool;'
extern_def_set_to_null = '_extern proc SET_TO_NULL(inout aRef);'
chpl_base_exception = 'BaseException'

def drop(lst):
    """
    If \c lst is \c [] return \c None, else return \c lst[0] .
    """
    if lst: return lst[0]
    else:   return None

def strip_common(prefix, a):
    """
    \return \c a with the common prefix of \c prefix removed
    """
    while (len(prefix) and 
           len(a) and
           prefix[0] == a[0]):
        
        a = a[1:]
        prefix = prefix[1:]
    return a

def babel_object_type(package, name):
    """
    \return the SIDL node for the type of a Babel object 'name'
    \param name    the name of the object
    \param package the list of IDs making up the package
    """
    if isinstance(name, tuple):
        name = name[1]
    elif isinstance(name, str): name = [name]
    return sidl.Scoped_id(package+name, "")

def babel_exception_type():
    """
    \return the SIDL node for the Babel exception type
    """
    return babel_object_type(['sidl'], 'BaseInterface')

def ir_babel_object_type(package, name):
    """
    \return the IR node for the type of a Babel object 'name'
    \param name    the name of the object
    \param package the list of IDs making up the package
    """
    if isinstance(name, tuple):
        name = name[1]
    elif isinstance(name, str): name = [name]
    return ir.Pointer_type(ir.Struct(babel_object_type(package+name, '_object'), [], ''))

def ir_babel_exception_type():
    """
    \return the IR node for the Babel exception type
    """
    return ir_babel_object_type(['sidl'], 'BaseInterface')

def get_name(interface):
    (scoped_id, prefix, ext) = interface
    return '_'.join(prefix)+ext

def argname((_arg, _attr, _mode, _type, Id)):
    return Id

def vcall(name, args, ci):
    """
    \return the IR for a non-static Babel virtual method call
    """
    epv = ci.epv.get_type()
    cdecl = ci.epv.find_method(name)
    return ir.Stmt(ir.Call(ir.Deref(ir.Get_struct_item(epv,
                ir.Deref(ir.Get_struct_item(ci.obj,
                                            ir.Deref('self'),
                                            ir.Struct_item(epv, 'd_epv'))),
                ir.Struct_item(ir.Pointer_type(cdecl), 'f_'+name))), args))


@accepts(str, str)
def write_to(filename, string):
    """
    Create/Overwrite a file named \c filename with the contents of \c
    string.
    The file is written atomically.
    """
    f = tempfile.NamedTemporaryFile(mode='w', delete=False, dir='.')
    f.write(string)
    #f.flush()
    #os.fsync(f)
    f.close()
    os.rename(f.name, filename)

def drop_rarray_ext_args(args):
    """
    Now here it's becoming funny: Since R-arrays are wrapped inside
    SIDL-Arrays in the IOR, convention says that we should remove all
    redundant arguments that can be derived from the SIDL-array's
    metadata.

    \bug{does not yet deal with nested expressions.}
    """
    names = set()
    for (arg, attrs, mode, typ, name) in args:
        if typ[0] == sidl.rarray:
            names.update(typ[3])

    return filter(lambda a: a[4] not in names, args)



class Chapel(object):
    
    class ClassInfo(object):
        """
        Holder object for the code generation scopes and other data
        during the traversal of the SIDL tree.
        """
        def __init__(self, name, symbol_table, is_interface, is_abstract,
                     stub_parent=None,
                     skel_parent=None):
            
            self.impl = ChapelFile()
            self.chpl_stub = ChapelFile(stub_parent, relative_indent=4)
            self.chpl_skel = ChapelFile(skel_parent, relative_indent=4)
            self.chpl_static_stub = ChapelFile(self.chpl_stub)            
            self.chpl_static_skel = ChapelFile(self.chpl_stub)            
            self.skel = CFile()
            self.epv = EPV(name, symbol_table)
            self.ior = CFile()
            self.obj = None
            self.is_interface = is_interface
            self.is_abstract = is_abstract

    def __init__(self, filename, sidl_sexpr, symbol_table, create_makefile, verbose):
        """
        Create a new chapel code generator
        \param filename        full path to the SIDL file
        \param sidl_sexpr      s-expression of the SIDL data
        \param symbol_table    symbol table for the SIDL data
        \param create_makefile if \c True, also generate a GNUmakefile
        \param verbose         if \c True, print extra messages
        """
        self.sidl_ast = sidl_sexpr
        self.symbol_table = symbol_table
        self.sidl_file = filename
        self.create_makefile = create_makefile
        self.verbose = verbose
        self.classes = []
        self.pkgs = []

    def generate_client(self):
        """
        Generate client code. Operates in two passes:
        \li create symbol table
        \li do the work
        """
        try:
            self.generate_client1(self.sidl_ast, None, self.symbol_table)
            if self.create_makefile:
                generate_client_makefile(self.sidl_file, self.classes)
        except:
            # Invoke the post-mortem debugger
            import pdb, sys
            print sys.exc_info()
            pdb.post_mortem()

    def generate_server(self):
        """
        Generate server code. Operates in two passes:
        \li create symbol table
        \li do the work
        """
        try:
            self.generate_server1(self.sidl_ast, None, self.symbol_table)
            if self.create_makefile:
                generate_server_makefile(self.sidl_file, self.pkgs, self.classes)

        except:
            # Invoke the post-mortem debugger
            import pdb, sys
            print sys.exc_info()
            pdb.post_mortem()


    @matcher(globals(), debug=False)
    def generate_client1(self, node, data, symbol_table):
        """
        CLIENT CLIENT CLIENT CLIENT CLIENT CLIENT CLIENT CLIENT CLIENT CLIENT
        """
        def gen(node):         return self.generate_client1(node, data, symbol_table)
        def gen1(node, data1): return self.generate_client1(node, data1, symbol_table)

        def generate_class_stub(name, methods, extends, is_interface, 
                                implements=[]):
            """
            shared code for class/interface
            """
            qname = '_'.join(symbol_table.prefix+[name])  
            ci = self.ClassInfo(name, symbol_table, is_interface, 
                                member_chk(sidl.abstract, self.class_attrs))
            ci.chpl_stub.cstub.genh(ir.Import(qname+'_IOR'))
            ci.chpl_stub.cstub.genh(ir.Import('sidlType'))
            ci.chpl_stub.cstub.genh(ir.Import('chpl_sidl_array'))
            ci.chpl_stub.cstub.genh(ir.Import('chpltypes'))
            self.gen_default_methods(symbol_table, extends, implements, ci)

            # Consolidate all methods, defined and inherited
            all_names = set()
            all_methods = []

            def full_method_name(method):
                """
                Return the long name of a method (sans class/packages) for sorting purposes.
                """
                return method[2][1]+method[2][2]

            def add_method(m):
                if not full_method_name(m) in all_names:
                    all_names.add(full_method_name(m))
                    all_methods.append(m)

            def scan_protocols(implements):
                for impls in implements:
                    for interf in impls[1]:
                        for m in symbol_table[interf[1]][4]:
                            add_method(m)

            if extends:
                base = symbol_table[extends[1]]
                scan_protocols(base[3])
                for m in base[5]:
                    add_method(m)

            scan_protocols(implements)

            for m in methods:
                add_method(m)

            # recurse to generate method code
            #print qname, map(lambda x: x[2][1]+x[2][2], all_methods)
            gen1(all_methods, ci)

            # Stub (in Chapel)
            # Chapel supports C structs via the _extern keyword,
            # but they must be typedef'ed in a header file that
            # must be passed to the chpl compiler.
            typedefs = self.class_typedefs(qname, symbol_table)
            write_to(qname+'_Stub.h', typedefs.dot_h(qname+'_Stub.h'))
            chpl_defs = ci.chpl_stub
            ci.chpl_stub = ChapelFile(chpl_defs)
            ci.chpl_stub.new_def('use sidl;')
            extrns = ChapelScope(ci.chpl_stub)

            def gen_casts(baseclass):
                base = '_'.join(baseclass[1])
                ex = 'inout ex: sidl_BaseInterface__object'
                extrns.new_def('_extern proc _cast_{0}(in ior: {1}__object, {2}): {0}__object;'
                               .format(base, qname, ex))
                extrns.new_def('_extern proc cast_{1}(in ior: {0}__object): {1}__object;'
                               .format(base, qname, ex))

            if extends:
                gen_casts(extends)

            for impls in implements:
                for interf in impls[1]:
                    gen_casts(interf)

            if extends:
                inherits = ': '+'.'.join(strip_common(symbol_table.prefix, extends[1]))
            else: inherits = ''

            # extern declaration for the IOR
            ci.chpl_stub.new_def('_extern record %s__object {'%qname)
            ci.chpl_stub.new_def('};')

            ci.chpl_stub.new_def(extrns)
            ci.chpl_stub.new_def('_extern proc %s__createObject('%qname+
                                 'd_data: int, '+
                                 'inout ex: sidl_BaseInterface__object)'+
                                 ': %s__object;'%qname)
            name = chpl_gen(name)
            ci.chpl_stub.new_def(chpl_defs.get_decls())
            ci.chpl_stub.new_def('// All the static methods of class '+name)
            ci.chpl_stub.new_def('module %s_static {'%name)
            ci.chpl_stub.new_def(ci.chpl_static_stub.get_defs())
            ci.chpl_stub.new_def('}')
            ci.chpl_stub.new_def('class %s /*%s*/ {'%(name,inherits))
            chpl_class = ChapelScope(ci.chpl_stub)
            chpl_class.new_def('var self: %s__object;'%qname)
            body = [
<<<<<<< HEAD
                '  ' + extern_def_is_not_null,
                '  ' + extern_def_set_to_null,
                '  var ex: sidl_BaseInterface__object;',
                '  SET_TO_NULL(ex);',
                '  this.ior = %s__createObject(0, ex);'%qname,
                '  if (IS_NOT_NULL(ex)) {',
                '     {arg_name} = new {base_ex}(ex);'.format(arg_name=chpl_param_ex_name, base_ex=chpl_base_exception) ,
                '  }'
=======
                'var ex: sidl_BaseInterface__object;',
                'this.self = %s__createObject(0, ex);'%qname,
                '' + extern_def_is_null,
                'if (IS_NULL(ex)) {',
                '   {arg_name} = new {base_ex}(ex);'.format(
                    arg_name=chpl_param_ex_name, base_ex=chpl_base_exception),
                '}',
                vcall('addRef', ['this.self', 'ex'], ci)
>>>>>>> 02ba244e
            ]
            chpl_gen(
                (ir.fn_defn, [], ir.pt_void, 
                 name,
                 [ir.Arg([], ir.inout, (ir.typedef_type, chpl_base_exception), chpl_param_ex_name)],
                 body, 'Constructor'), chpl_class)

            chpl_gen(
                (ir.fn_defn, [], ir.pt_void, 
                 chpl_gen(name),
                 [ir.Arg([], ir.in_, ir_babel_object_type([], qname), 'obj')],
                 ['var ex: sidl_BaseInterface__object;',
                  'this.self = obj;',
                  vcall('addRef', ['this.self', 'ex'], ci)
                  ],
                 'Constructor for wrapping an existing object'), chpl_class)

            if not ci.is_interface:
                chpl_gen(
                    (ir.fn_defn, [], ir.pt_void, 
                     '~'+chpl_gen(name), [],
                     ['var ex: sidl_BaseInterface__object;',
                      vcall('deleteRef', ['this.self', 'ex'], ci),
                      vcall('_dtor', ['this.self', 'ex'], ci)],
                     'Destructor'), chpl_class)

            def gen_cast(base):
                chpl_gen(
                    (ir.fn_defn, [], ir.pt_void, 
                     '_'.join(['cast']+base[1]), [],
                     ['var ex: sidl_BaseInterface__object;',                        
                      'return %s(this.self, ex);'%'_'.join(['_cast']+base[1])],
                     'Create a down-casted version of the IOR pointer for\n'
                     'use with the alternate constructor'), chpl_class)

            if extends:
                gen_cast(extends)

            for impls in implements:
                for interf in impls[1]:
                    gen_cast(interf)
                

            chpl_class.new_def(chpl_defs.get_defs())
            ci.chpl_stub.new_def(chpl_class)
            ci.chpl_stub.new_def('}')

            # This is important for the chapel stub, but we generate
            # separate files vor the cstubs
            self.pkg_chpl_stub.new_def(ci.chpl_stub)


            # IOR
            self.generate_ior(ci, extends, implements)
            write_to(qname+'_IOR.h', ci.ior.dot_h(qname+'_IOR.h'))

            # Stub (in C)
            cstub = ci.chpl_stub.cstub
            cstub.genh_top(ir.Import(qname+'_IOR'))
            for code in cstub.optional:
                cstub.new_global_def(code)

            cstub.gen(ir.Import(qname+'_cStub'))

            # Stub Header
            write_to(qname+'_cStub.h', cstub.dot_h(qname+'_cStub.h'))
            # Stub C-file
            write_to(qname+'_cStub.c', cstub.dot_c())

            # Makefile
            self.classes.append(qname)

        if not symbol_table:
            raise Exception()

        with match(node):
            if (sidl.method, Type, Name, Attrs, Args, Except, From, Requires, Ensures, DocComment):
                self.generate_client_method(symbol_table, node, data)

            elif (sidl.class_, (Name), Extends, Implements, Invariants, Methods, DocComment):
                expect(data, None)
                generate_class_stub(Name, Methods, Extends, False, Implements)

            elif (sidl.interface, (Name), Extends, Invariants, Methods, DocComment):
                # Interfaces also have an IOR to be generated
                expect(data, None)
                generate_class_stub(Name, Methods, Extends, is_interface=True)

            elif (sidl.enum, Name, Items, DocComment):
                # Generate Chapel stub
                self.pkg_chpl_stub.gen(ir.Type_decl(node))
                self.pkg_enums.append(node)
                
            elif (sidl.package, Name, Version, UserTypes, DocComment):
                # Generate the chapel stub
                self.pkg_chpl_stub = ChapelFile()
                self.pkg_enums = []
                self.generate_client1(UserTypes, data, symbol_table[[Name]])
                qname = '_'.join(symbol_table.prefix+[Name])                
                write_to(qname+'.chpl', str(self.pkg_chpl_stub))

                pkg_h = CFile()
                for enum in self.pkg_enums:
                    pkg_h.gen(ir.Type_decl(enum))
                write_to(qname+'.h', pkg_h.dot_h(qname+'.h'))

                # Makefile
                self.pkgs.append(qname)


            elif (sidl.user_type, Attrs, Cipse):
                self.class_attrs = Attrs
                gen(Cipse)

            elif (sidl.file, Requires, Imports, UserTypes):
                gen(UserTypes)

            elif A:
                if (isinstance(A, list)):
                    for defn in A:
                        gen(defn)
                else:
                    raise Exception("NOT HANDLED:"+repr(A))
            else:
                raise Exception("match error")
        return data

    def gen_default_methods(self, symbol_table, extends, implements, data):
        """
        Generate default Babel object methods such as _cast() Also
        generates other IOR data structures such as the _object and
        the controls and statistics struct.
        """

        def unscope((struct, scoped_id, items, doc)):
            return struct, c_gen(scoped_id), items, doc

        def builtin(t, name, args):
            data.epv.add_method(
                sidl.Method(t, sidl.Method_name(name, ''), [],
                            args, [], [], [], [], 
                            'Implicit built-in method: '+name))

        def static_builtin(t, name, args):
            data.epv.add_method(
                sidl.Method(t, sidl.Method_name(name, ''), [sidl.static],
                            args, [], [], [], [], 
                            'Implicit built-in method: '+name))

        def inarg(t, name):
            return sidl.Arg([], sidl.in_, t, name)

        # Implicit Built-in methods
        builtin(sidl.pt_opaque, '_cast',
                [inarg(sidl.pt_string, 'name')])

        builtin(sidl.void, '_delete', [])

        builtin(sidl.void, '_exec', [
                inarg(sidl.pt_string, 'methodName'),
                inarg(sidl.pt_opaque, 'FIXMEinArgs'),
                inarg(sidl.pt_opaque, 'FIXMEoutArgs')])

        builtin(sidl.pt_string, '_getURL', [])
        builtin(sidl.void, '_raddRef', [])
        builtin(sidl.pt_bool, '_isRemote', [])
        builtin(sidl.void, '_set_hooks', 
                [inarg(sidl.pt_bool, 'enable')])
        builtin(sidl.void, '_set_contracts', [
                inarg(sidl.pt_bool, 'enable'),
                inarg(sidl.pt_string, 'enfFilename'),
                inarg(sidl.pt_bool, 'resetCounters')],
                )
        builtin(sidl.void, '_dump_stats', 
                [inarg(sidl.pt_string, 'filename'),
                 inarg(sidl.pt_string, 'prefix')])
        if not data.is_interface:
            builtin(sidl.void, '_ctor', [])
            builtin(sidl.void, '_ctor2',
                    [inarg(sidl.void, 'private_data')])
            builtin(sidl.void, '_dtor', [])
            builtin(sidl.void, '_load', [])

        # Fixme: these should be inherited from BaseInterface
        builtin(sidl.void, 'addRef', [])
        builtin(sidl.void, 'deleteRef', [])
        builtin(sidl.pt_bool, 'isSame',
                [inarg(babel_exception_type(), 'iobj')])
        builtin(sidl.pt_bool, 'isType',
                [inarg(sidl.pt_string, 'type')])
        builtin(babel_object_type(['sidl'], 'ClassInfo'), 'getClassInfo', [])

        static_builtin(sidl.void, 'setHooks_static', 
                [inarg(sidl.pt_bool, 'enable')])
        static_builtin(sidl.void, 'set_contracts_static', [
                inarg(sidl.pt_bool, 'enable'),
                inarg(sidl.pt_string, 'enfFilename'),
                inarg(sidl.pt_bool, 'resetCounters')],
                )
        static_builtin(sidl.void, 'dump_stats_static', 
                [inarg(sidl.pt_string, 'filename'),
                 inarg(sidl.pt_string, 'prefix')])


        prefix = data.epv.symbol_table.prefix
        # cstats
        cstats = []
        data.cstats = ir.Struct(
            ir.Scoped_id(prefix+[data.epv.name,'_cstats'], ''),
            [ir.Struct_item(ir.Typedef_type("sidl_bool"), "use_hooks")],
            'The controls and statistics structure')

        # @class@__object
        inherits = []
        def gen_inherits(baseclass):
            inherits.append(ir.Struct_item(
                ir_babel_object_type(baseclass[1][:-1], baseclass[1][-1])
                [1], # not a pointer, it is an embedded struct
                'd_inherit_'+baseclass[1][-1]))#get_name(baseclass)))

        with_sidl_baseclass = not data.is_interface
        
        # pointers to the base class' EPV
        if extends:
            gen_inherits(extends)
            with_sidl_baseclass = False

        # pointers to the implemented interface's EPV
        for impls in implements:
            for interf in impls[1]:
                gen_inherits(interf)

        baseclass = []
        if with_sidl_baseclass:
            baseclass.append(
                ir.Struct_item(ir.Struct('sidl_BaseClass__object', [],''),
                               "d_sidl_baseclass"))

        if not data.is_interface and not data.is_abstract:
            cstats = [ir.Struct_item(unscope(data.cstats), "d_cstats")]

            
        data.obj = \
            ir.Struct(ir.Scoped_id(prefix+[data.epv.name,'_object'], ''),
                      baseclass+
                      inherits+
                      [ir.Struct_item(ir.Pointer_type(unscope(data.epv.get_type())), "d_epv")]+
                       cstats+
                       [ir.Struct_item(ir.Pointer_type(ir.pt_void),
                                       'd_object' if data.is_interface else
                                       'd_data')],
                       'The class object structure')
        data.external = \
            ir.Struct(ir.Scoped_id(prefix+[data.epv.name,'_external'], ''),
                      [ir.Struct_item(ir.Pointer_type(ir.Fn_decl([],
                                                       ir.Pointer_type(data.obj),
                                                       "createObject", [
                                                           ir.Arg([], ir.inout, ir.void_ptr, 'ddata'),
                                                           ir.Arg([], sidl.inout, ir_babel_exception_type(), '_ex')],
                                                       "")),
                                                       "createObject"),
                       # FIXME: only if contains static methods
                       ir.Struct_item(ir.Pointer_type(ir.Fn_decl([],
                                                       ir.Pointer_type(unscope(data.epv.get_sepv_type())),
                                                       "getStaticEPV", [], "")),
                                                       "getStaticEPV"),

                       ir.Struct_item(ir.Pointer_type(ir.Fn_decl([],
                                                       ir.Struct('sidl_BaseClass__epv', [],''),
                                                       "getSuperEPV", [], "")),
                                                       "getSuperEPV"),
                       ir.Struct_item(ir.pt_int, "d_ior_major_version"),
                       ir.Struct_item(ir.pt_int, "d_ior_minor_version")
                       ],
                       'The static class object structure')

    def class_typedefs(self, qname, symbol_table):
        typedefs = CFile();
        typedefs._header = [
            '// Package header (enums, etc...)',
            '#include <stdint.h>',
            '#include <%s.h>' % '_'.join(symbol_table.prefix),
            '#include <%s_IOR.h>'%qname,
            'typedef struct %s__object _%s__object;'%(qname, qname),
            'typedef _%s__object* %s__object;'%(qname, qname),
            '#ifndef SIDL_BASE_INTERFACE_OBJECT',
            '#define SIDL_BASE_INTERFACE_OBJECT',
            'typedef struct sidl_BaseInterface__object _sidl_BaseInterface__object;',
            'typedef _sidl_BaseInterface__object* sidl_BaseInterface__object;',
            '#define printMsg(msg, aPtr) printf(msg, aPtr)', # FIXME Remove this
            '#define IS_NOT_NULL(aPtr) ((aPtr) != NULL)',
            '#define SET_TO_NULL(aPtr) (*(aPtr) = NULL)',
            '#endif',
            '%s__object %s__createObject(%s__object copy, sidl_BaseInterface__object* ex);'
            %(qname, qname, qname),
            ]
        return typedefs


    @matcher(globals(), debug=False)
    def generate_client_method(self, symbol_table, method, ci):
        """
        Generate client code for a method interface.
        \param method        s-expression of the method's SIDL declaration
        \param symbol_table  the symbol table of the SIDL file
        \param ci            a ClassInfo object
        """

        def low(sidl_term):
            return lower_ir(symbol_table, sidl_term)

        def convert_arg((arg, attrs, mode, typ, name)):
            """
            Extract name and generate argument conversions
            """
            cname = name
            ctype = typ

            if is_obj_type(symbol_table, typ):
                ctype = ior_type(symbol_table, typ)

                if mode <> sidl.out:
                    cname = name+'.self'

                if mode <> sidl.in_:
                    cname = '_IOR_'+name
                    pre_call.append(ir.Stmt(ir.Var_decl(ctype, cname)))
                    # wrap the C type in a native Chapel object
                    conv = (ir.new, ".".join(typ[1]), [cname])
                    if name == 'retval':
                        return_expr.append(conv)
                    else:
                        post_call.append(ir.Stmt(ir.Assignment(name, conv)))

            
            elif typ[0] == sidl.scoped_id:
                # Symbol
                ctype = symbol_table[typ[1]]

            elif typ == sidl.void:
                ctype = ir.pt_void

            elif typ == sidl.opaque:
                ctype = ir.Pointer_type(ir.pt_void)

            elif typ == (sidl.array, [], [] ,[]): # Generic array
                return convert_arg((arg, attrs, mode, sidl.opaque, name)) #FIXME

            elif typ[0] == sidl.array: # Scalar_type, Dimension, Orientation
                if typ[1][0] == ir.scoped_id:
                    t = 'BaseInterface'
                else:
                    t = typ[1][1]
                ctype = ir.Typedef_type('sidl_%s__array'%t)
                if mode <> sidl.out:
                    cname = name+'.self'

                if mode <> sidl.in_:
                    cname = '_IOR_'+name
                    # wrap the C type in a native Chapel object
                    pre_call.append(ir.Stmt(ir.Var_decl(ctype, cname)))
                    if mode == sidl.inout:
                        pre_call.append(ir.Stmt(ir.Assignment(cname, name+'.self')))

                    conv = (ir.new, 'sidl.Array', [typ[1], 'sidl_%s__array'%t, cname])
                    
                    if name == 'retval':
                        return_expr.append(conv)
                    else:
                        post_call.append(ir.Stmt(ir.Assignment(name, conv)))

            elif typ[0] == sidl.rarray: # Scalar_type, Dimension, ExtentsExpr
                # mode is always inout for an array
                original_mode = mode
                #mode = sidl.inout
                # get the type of the scalar element
                #convert_el_res = convert_arg((arg, attrs, mode, typ[1], name))
                #print convert_el_res
                ctype = ir.Typedef_type('sidl_%s__array'%typ[1][1])
                arg_name = name# convert_el_res[0]
                chpl_data_var_name = chpl_data_var_template.format(arg_name=arg_name)
                chpl_dom_var_name = chpl_dom_var_template.format(arg_name=arg_name)
                chpl_local_var_name = chpl_local_var_template.format(arg_name=arg_name)
                
                # sanity check on input arra:yensure domain is rectangular
                pre_call.append(ir.Stmt(ir.Call("performSanityCheck",
                    [chpl_dom_var_name, '"{arg_name}"'.format(arg_name=arg_name)])))
                # ensure we are working with a 'local' array
                # FIXME Hack to define a variable without explicitly specifying type
                # should we change the IR to support this?
                pre_call.append(ir.Stmt(ir.Assignment('var ' + chpl_data_var_name,
                    ir.Call("getOpaqueData", [ir.Call(arg_name, [chpl_dom_var_name + ".low"])])))
                )
                pre_call.append(ir.Stmt(ir.Assignment('var ' + chpl_local_var_name,
                    ir.Call("ensureLocalArray", [arg_name, chpl_data_var_name])))
                )
                
                if original_mode <> sidl.in_:
                    # emit code to copy back elements into non-local array
                    chpl_wrapper_ior_name = "_babel_wrapped_local_{arg}".format(arg=arg_name)
                    chpl_wrapper_sarray_name = "_babel_wrapped_local_{arg}_sarray".format(arg=arg_name)
                    chpl_wrapper_barray_name = "_babel_wrapped_local_{arg}_barray".format(arg=arg_name)
                    post_call.append(ir.Stmt(ir.Assignment('var ' + chpl_wrapper_sarray_name,
                        ir.Call("new Array", ["{arg}.eltType".format(arg=arg_name),
                                 ctype[1], chpl_wrapper_ior_name]))))
                    post_call.append(ir.Stmt(ir.Assignment('var ' + chpl_wrapper_barray_name,
                        ir.Call("createBorrowedArray{dim}d".format(dim=typ[2]), [chpl_wrapper_sarray_name]))))
                    post_call.append(ir.Stmt(ir.Call('syncNonLocalArray',
                        [chpl_wrapper_barray_name, arg_name])))
                    
                # Babel is strange when it comes to Rarrays. The
                # convention is to wrap Rarrays inside of a SIDL-Array
                # in the Stub and to unpack it in the
                # Skeleton. However, in some languages (C, C++) we
                # could just directly call the Impl and save all that
                # wrapper code.
                #
                # I found out the the reason behind this is that
                # r-arrays were never meant to be a performance
                # enhancement, but syntactic sugar around the SIDL
                # array implementation to offer a more native
                # interface.
                #
                # TODO: Change the IOR in Babel to use the r-array
                # calling convention.  This will complicate the
                # Python/Fortran/Java backends but simplify the C/C++
                # ones.
                sidl_wrapping = (ir.stmt, """
            var {a}rank = _babel_dom_{arg}.rank;

            var {a}lus = computeLowerUpperAndStride(_babel_local_{arg});
            var {a}lower = {a}lus(0);
            var {a}upper = {a}lus(1);
            var {a}stride = {a}lus(2);
            
            var _babel_wrapped_local_{arg}: {ctype} = {ctype}_borrow(
                {stype}_ptr(_babel_local_{arg}(_babel_local_{arg}.domain.low)),
                {a}rank,
                {a}lower[1],
                {a}upper[1],
                {a}stride[1])""".format(a='_babel_%s_'%arg_name,
                                         arg=arg_name,
                                         ctype=ctype[1],
                                         stype=typ[1][1]))
                
                pre_call.append(sidl_wrapping)
                post_call.append((ir.stmt, '//sidl__array_deleteRef((struct sidl__array*)a_tmp)'))

                # reference the lowest element of the array using the domain
                #call_expr_str = chpl_local_var_name + '(' + chpl_local_var_name + '.domain.low' + ')'
                #return (call_expr_str, convert_el_res[1])
                return '_babel_wrapped_local_'+arg_name, (arg, attrs, mode, ctype, name)
                

            return cname, (arg, attrs, mode, ctype, name)

        def obj_by_value((arg, attrs, mode, typ, name)):
            if is_obj_type(symbol_table, typ):
                return (arg, attrs, sidl.in_, typ, name)
            else:
                return (arg, attrs, mode, typ, name)

        # Chapel stub
        (Method, Type, (MName,  Name, Extension), Attrs, Args,
         Except, From, Requires, Ensures, DocComment) = method

        ior_args = drop_rarray_ext_args(Args)

        chpl_args = []
        chpl_args.extend(Args)
        
        ci.epv.add_method((Method, Type, (MName,  Name, Extension), Attrs, ior_args,
                           Except, From, Requires, Ensures, DocComment))

        abstract = member_chk(sidl.abstract, Attrs)
        final = member_chk(sidl.final, Attrs)
        static = member_chk(sidl.static, Attrs)

        attrs = []
        if abstract:
            # we still need to output a stub for an abstract function,
            # since it might me a virtual function call through an
            # abstract interface
            pass
        if final: attrs.append(ir.final)
        if static: attrs.append(ir.static)

        # this is an ugly hack to force generate_method_stub to to wrap the
        # self argument with a call to upcast()
        if ci.is_interface:
            docast = [ir.pure]
        else: docast = []

        pre_call = []
        pre_call.append(extern_def_is_not_null)
        pre_call.append(extern_def_set_to_null)
        pre_call.append(ir.Stmt(ir.Var_decl(ir_babel_exception_type(), '_ex')))
        pre_call.append(ir.Stmt(ir.Call("SET_TO_NULL", ['_ex'])))

        post_call = []
        post_call.append(ir.Stmt(ir.If(
            ir.Prefix_expr(ir.log_not, ir.Call("IS_NOT_NULL", ['_ex'])),
            [ir.Stmt(ir.Assignment(chpl_param_ex_name, 
                                   ir.Call("new " + chpl_base_exception, ['_ex'])))]
        )))

        call_args, cdecl_args = unzip(map(convert_arg, ior_args))
        return_expr = []
        return_stmt = []

        # return value type conversion -- treat it as an out argument
        _, (_,_,_,ctype,_) = convert_arg((ir.arg, [], ir.out, Type, 'retval'))

        cdecl_args = babel_stub_args(attrs, cdecl_args, symbol_table, ci.epv.name, docast)
        cdecl = ir.Fn_decl(attrs, ctype, Name+Extension, cdecl_args, DocComment)

        if static:
            call_self = []
        else:
            call_self = ["this.self"]
                

        call_args = call_self + call_args + ['_ex']
        # Add the exception to the chapel method signature
        chpl_args.append(ir.Arg([], ir.inout, (ir.typedef_type, chpl_base_exception), chpl_param_ex_name))
        

        #if final:
            # final : Final methods are the opposite of virtual. While
            # they may still be inherited by child classes, they
            # cannot be overridden.
            
            # static call
            #The problem with this is that e.g. C++ symbols usere different names
            #We should modify Babel to generate  __attribute__ ((weak, alias ("__entry")))
        #    callee = '_'.join(['impl']+symbol_table.prefix+[ci.epv.name,Name])
        if static:
            # static : Static methods are sometimes called "class
            # methods" because they are part of a class, but do not
            # depend on an object instance. In non-OO languages, this
            # means that the typical first argument of an instance is
            # removed. In OO languages, these are mapped directly to
            # an Java or C++ static method.
            epv_type = ci.epv.get_type()
            obj_type = ci.obj
            callee = ir.Get_struct_item(
                epv_type,
                ir.Deref(ir.Call('_getSEPV', [])),
                ir.Struct_item(ir.Pointer_type(cdecl), 'f_'+Name+Extension))
            
        else:
            # dynamic virtual method call
            epv_type = ci.epv.get_type()
            obj_type = ci.obj
            callee = ir.Deref(ir.Get_struct_item(
                epv_type,
                ir.Deref(ir.Get_struct_item(obj_type,
                                            ir.Deref('self'),
                                            ir.Struct_item(epv_type, 'd_epv'))),
                ir.Struct_item(ir.Pointer_type(cdecl), 'f_'+Name+Extension)))


        if Type == sidl.void:
            Type = ir.pt_void
            call = [ir.Stmt(ir.Call(callee, call_args))]
        else:
            if return_expr or post_call:
                rvar = '_IOR_retval'
                if not return_expr:
                    pre_call.append(ir.Stmt(ir.Var_decl(ctype, rvar)))
                    rx = rvar
                else:
                    rx = return_expr[0]
                    
                call = [ir.Stmt(ir.Assignment(rvar, ir.Call(callee, call_args)))]
                return_stmt = [ir.Stmt(ir.Return(rx))]
            else:
                call = [ir.Stmt(ir.Return(ir.Call(callee, call_args)))]

        defn = (ir.fn_defn, [], Type, Name, chpl_args,
                pre_call+call+post_call+return_stmt,
                DocComment)

        if static:
            # # FIXME final functions still _may_ have a cstub
            # # FIXME can we reuse cdecl for this?
            # # see the __attribute__ hack below
            # impl_decl = ir.Fn_decl([], ctype,
            #                        callee, cdecl_args, DocComment)
            # extern_decl = ir.Fn_decl([], ctype,
            #                          callee, map(obj_by_value, cdecl_args), DocComment)
            # ci.chpl_static_stub.new_def('_extern '+chpl_gen(extern_decl)+';')
            # ci.chpl_stub.cstub.new_header_def('extern '+str(c_gen(impl_decl))+';')
            chpl_gen(defn, ci.chpl_static_stub)
        else:
            chpl_gen(defn, ci.chpl_stub)

    def generate_ior(self, ci, extends, implements):
        """
        Generate the IOR header file in C.
        """
        prefix = '_'.join(ci.epv.symbol_table.prefix)
        cname = '_'.join([prefix, ci.epv.name])
        ci.ior.genh(ir.Import(prefix))
        ci.ior.genh(ir.Import('sidl'))
        ci.ior.genh(ir.Import('sidl_BaseInterface_IOR'))

        def gen_cast(scopes):
            base = '_'.join(scopes)
            ci.ior.genh(ir.Import(base+'_IOR'))
            # Cast functions for the IOR
            ci.ior.genh('#define _cast_{0}(ior,ex) ((struct {0}__object*)((*ior->d_epv->f__cast)(ior,"{1}",ex)))'
                       .format(base, '.'.join(scopes)))
            ci.ior.genh('#define cast_{0}(ior) ((struct {1}__object*)'
                       '((struct sidl_BaseInterface__object*)ior)->d_object)'
                       .format(cname, base))
        
        if extends:
            gen_cast(extends[1])

        for impls in implements:
            for interface in impls[1]:
                gen_cast(interface[1])
                
        ci.ior.genh(ir.Import('stdint'))
        ci.ior.genh(ir.Import('chpl_sidl_array'))
        ci.ior.gen(ir.Type_decl(ci.cstats))
        ci.ior.gen(ir.Type_decl(ci.obj))
        ci.ior.gen(ir.Type_decl(ci.external))
        ci.ior.gen(ir.Type_decl(ci.epv.get_ir()))
        ci.ior.gen(ir.Type_decl(ci.epv.get_sepv_ir()))
        ci.ior.gen(ir.Fn_decl([], ir.pt_void, cname+'__init',
            babel_epv_args([], [ir.Arg([], ir.inout, ir.void_ptr, 'data')],
                           ci.epv.symbol_table, ci.epv.name),
            "INIT: initialize a new instance of the class object."))
        ci.ior.gen(ir.Fn_decl([], ir.pt_void, cname+'__fini',
            babel_epv_args([], [], ci.epv.symbol_table, ci.epv.name),
            "FINI: deallocate a class instance (destructor)."))
        ci.ior.new_def(ior_template.text.format(
            Class = cname, Class_low = str.lower(cname)))

    
    @matcher(globals(), debug=False)
    def generate_server1(self, node, data, symbol_table):
        """
        SERVER SERVER SERVER SERVER SERVER SERVER SERVER SERVER SERVER SERVER
        """
        def gen(node):         return self.generate_server1(node, data, symbol_table)
        def gen1(node, data1): return self.generate_server1(node, data1, symbol_table)

        if not symbol_table:
            raise Exception()

        with match(node):
            if (sidl.method, Type, Name, Attrs, Args, Except, From, Requires, Ensures, DocComment):
                self.generate_server_method(symbol_table, node, data)

            elif (sidl.class_, (Name), Extends, Implements, Invariants, Methods, DocComment):
                expect(data, None)
                qname = '_'.join(symbol_table.prefix+[Name])                
                ci = self.ClassInfo(Name, symbol_table, False, None, self.pkg_chpl_skel)
                ci.chpl_skel.cstub.genh(ir.Import(qname+'_IOR'))
                self.gen_default_methods(symbol_table, Extends, Implementes, ci)
                gen1(Methods, ci)
                self.generate_ior(ci, Extends, Implements)

                # IOR
                write_to(qname+'_IOR.h', ci.ior.dot_h(qname+'_IOR.h'))
                write_to(qname+'_IOR.c', ci.ior.dot_c())

                # The server-side stub is used for, e.g., the
                # babelized Array-init functions

                # Stub (in C)
                cstub = ci.chpl_stub.cstub
                cstub.gen(ir.Import(qname+'_cStub'))
                # Stub Header
                write_to(qname+'_cStub.h', cstub.dot_h(qname+'_cStub.h'))
                # Stub C-file
                write_to(qname+'_cStub.c', cstub.dot_c())

                # Skeleton (in Chapel)
                skel = ci.chpl_skel
                self.pkg_chpl_skel.gen(ir.Import('.'.join(symbol_table.prefix)))

                typedefs = self.class_typedefs(qname, symbol_table)
                write_to(qname+'_Skel.h', typedefs.dot_h(qname+'_Skel.h'))

                self.pkg_chpl_skel.new_def('use sidl;')
                objname = '.'.join(ci.epv.symbol_table.prefix+[ci.epv.name]) + '_Impl'

                self.pkg_chpl_skel.new_def('_extern record %s__object { var d_data: %s; };'
                                           %(qname,objname))
                self.pkg_chpl_skel.new_def('_extern proc %s__createObject('%qname+
                                     'd_data: int, '+
                                     'inout ex: sidl_BaseInterface__object)'+
                                     ': %s__object;'%qname)
                self.pkg_chpl_skel.new_def(ci.chpl_skel)


                # Skeleton (in C)
                cskel = ci.chpl_skel.cstub
                cskel.gen(ir.Import('stdint'))                
                cskel.gen(ir.Import(qname+'_Skel'))
                cskel.gen(ir.Import(qname+'_IOR'))
                cskel.gen(ir.Fn_defn([], ir.pt_void, qname+'__call_load', [],
                                       [ir.Stmt(ir.Call('_load', []))], ''))
                epv_t = ci.epv.get_ir()
                cskel.gen(ir.Fn_decl([], ir.pt_void, 'ctor', [], ''))
                cskel.gen(ir.Fn_decl([], ir.pt_void, 'dtor', [], ''))
                cskel.gen(ir.Fn_defn(
                    [], ir.pt_void, qname+'__set_epv',
                    [ir.Arg([], ir.out, epv_t, 'epv'),
                     ir.Arg([], ir.out, epv_t, 'pre_epv'),
                     ir.Arg([], ir.out, epv_t, 'post_epv')],
                    [ir.Set_struct_item_stmt(epv_t, ir.Deref('epv'), 'f__ctor', 'ctor'),
                     ir.Set_struct_item_stmt(epv_t, ir.Deref('epv'), 'f__ctor2', '0'),
                     ir.Set_struct_item_stmt(epv_t, ir.Deref('epv'), 'f__dtor', 'dtor')], ''))
                
                # Skel Header
                write_to(qname+'_Skel.h', cskel.dot_h(qname+'_Skel.h'))
                # Skel C-file
                write_to(qname+'_Skel.c', cskel.dot_c())

                # Impl
                print "FIXME: update the impl file between the splicer blocks"
                #write_to(qname+'_Impl.chpl', str(ci.impl))

                # Makefile
                self.classes.append(qname)

            elif (sidl.package, Name, Version, UserTypes, DocComment):
                # Generate the chapel skel
                self.pkg_chpl_skel = ChapelFile()
                self.pkg_chpl_skel.main_area.new_def('proc __defeat_dce(){\n')

                self.pkg_enums = []
                self.generate_server1(UserTypes, data, symbol_table[[Name]])
                self.pkg_chpl_skel.main_area.new_def('}\n')
                qname = '_'.join(symbol_table.prefix+[Name])                
                write_to(qname+'_Skel.chpl', str(self.pkg_chpl_skel))

                pkg_h = CFile()
                for enum in self.pkg_enums:
                    pkg_h.gen(ir.Type_decl(enum))
                write_to(qname+'.h', pkg_h.dot_h(qname+'.h'))

                # Makefile
                self.pkgs.append(qname)

            elif (sidl.user_type, Attrs, Cipse):
                gen(Cipse)

            elif (sidl.file, Requires, Imports, UserTypes):
                gen(UserTypes)

            elif A:
                if (isinstance(A, list)):
                    for defn in A:
                        gen(defn)
                else:
                    raise Exception("NOT HANDLED:"+repr(A))
            else:
                raise Exception("match error")
        return data


    @matcher(globals(), debug=False)
    def generate_server_method(self, symbol_table, method, ci):
        """
        Generate server code for a method interface.  This function
        generates a C-callable skeleton for the method and generates a
        Skeleton of Chapel code complete with splicer blocks for the
        user to fill in.
        
        \param method        s-expression of the method's SIDL declaration
        \param symbol_table  the symbol table of the SIDL file
        \param ci            a ClassInfo object
        """

        def convert_arg((arg, attrs, mode, typ, name)):
            """
            Extract name and generate argument conversions
            """
            cname = name
            ctype = typ
            return cname, (arg, attrs, mode, typ, name)


        # Chapel skeleton
        (Method, Type, (MName,  Name, Extension), Attrs, Args,
         Except, From, Requires, Ensures, DocComment) = method

        ior_args = drop_rarray_ext_args(Args)

        ci.epv.add_method((Method, Type, (MName,  Name, Extension), Attrs, ior_args,
                           Except, From, Requires, Ensures, DocComment))

        abstract = member_chk(sidl.abstract, Attrs)
        static = member_chk(sidl.static, Attrs)
        final = member_chk(sidl.static, Attrs)

        if abstract:
            # nothing to be done for an abstract function
            return

        pre_call = []
        post_call = []
        call_args, cdecl_args = unzip(map(convert_arg, ior_args))
        return_expr = []
        return_stmt = []
        #callee = ''.join(['.'.join(ci.epv.symbol_table.prefix+
        #                   [ci.epv.name]), '_Impl',
        #                  '_static' if static else '',
        #                  '.', Name, '_impl'])
        callee = Name+'_impl'

        if not static:
            call_args = ['self->d_data']+call_args

        if Type == sidl.void:
            Type = ir.pt_void
            call = [ir.Stmt(ir.Call(callee, call_args))]
        else:
            if return_expr or post_call:
                rvar = '_IOR_retval'
                if not return_expr:
                    pre_call.append(ir.Stmt(ir.Var_decl(ctype, rvar)))
                    rx = rvar
                else:
                    rx = return_expr[0]
                    
                call = [ir.Stmt(ir.Assignment(rvar, ir.Call(callee, call_args)))]
                return_stmt = [ir.Stmt(ir.Return(rx))]
            else:
                call = [ir.Stmt(ir.Return(ir.Call(callee, call_args)))]

        defn = (ir.fn_defn, [], Type, Name,
                babel_epv_args(Attrs, Args, ci.epv.symbol_table, ci.epv.name),
                pre_call+call+post_call+return_stmt,
                DocComment)
        chpldecl = (ir.fn_decl, [], Type, callee,
                [ir.Arg([], ir.in_, ir.void_ptr, 'this')]+Args,
                DocComment)
        c_gen(chpldecl, ci.chpl_skel.cstub)
        c_gen(defn, ci.chpl_skel.cstub)

        ## create dummy call to bypass dead code elimination
        #def argvardecl((arg, attrs, mode, typ, name)):
        #    return ir.Var_decl(typ, name)
        #argdecls = map(argvardecl, Args)
        #def get_arg_name((arg, attrs, mode, typ, name)):
        #    return name
        #dcall = ir.Call(Name, [] if static else ['obj']+map(get_arg_name, Args)+['_ex'])
        #ci.chpl_skel.main_area.new_def('{\n')
        #ci.chpl_skel.main_area.new_def('var obj: %s__object;\n'%
        #                               '_'.join(ci.epv.symbol_table.prefix+[ci.epv.name]))
        #ci.chpl_skel.main_area.new_def('var ex: sidl_BaseInterface__object;\n')
        #chpl_gen(argdecls+[dcall], ci.chpl_skel.main_area)
        #ci.chpl_skel.main_area.new_def('}\n')



char_lut = '''
/* This burial ground of bytes is used for char [in]out arguments. */
static const unsigned char chpl_char_lut[512] = {
  '''+' '.join(['%d, 0,'%i for i in range(0, 256)])+'''
};
'''

def externals(prefix):
    return '''
// Hold pointer to IOR functions.
static const struct {a}__external *_externals = NULL;

extern const struct {a}__external* {a}__externals();

// Lookup the symbol to get the IOR functions.
static const struct {a}__external* _loadIOR(void)

// Return pointer to internal IOR functions.
{{
#ifdef SIDL_STATIC_LIBRARY
  _externals = {a}__externals();
#else
  _externals = (struct {a}__external*)sidl_dynamicLoadIOR(
    "ArrayTest.ArrayOps","{a}__externals") ;
  sidl_checkIORVersion("{b}", _externals->d_ior_major_version, 
    _externals->d_ior_minor_version, 2, 0);
#endif
  return _externals;
}}

#define _getExternals() (_externals ? _externals : _loadIOR())

// Hold pointer to static entry point vector
static const struct {a}__sepv *_sepv = NULL;

// Return pointer to static functions.
#define _getSEPV() (_sepv ? _sepv : (_sepv = (*(_getExternals()->getStaticEPV))()))

// Reset point to static functions.
#define _resetSEPV() (_sepv = (*(_getExternals()->getStaticEPV))())

'''.format(a='_'.join(prefix), b='.'.join(prefix))

# FIXME: this is a hack to create each stub only once
stubs_generated = set()

def generate_method_stub(scope, (_call, VCallExpr, CallArgs), prefix):
    """
    Generate the stub for a specific method in C (cStub).

    \return   if the methods needs an extra inout argument for the
              return value, this function returns its type, otherwise
              it returns \c None.
    """
    def convert_arg((arg, attrs, mode, typ, name)):
        """
        Extract name and generate argument conversions
        """
        call_name = name
        deref = ref = ''
        accessor = '.'
        if mode <> sidl.in_ and name <> '_retval':
            deref = '*'
            ref = '&'
            accessor = '->'

        # Case-by-case for each data type

        # BOOL
        if typ == sidl.pt_bool:
            pre_call.append(ir.Comment(
                'sidl_bool is an int, but chapel bool is a char/_Bool'))
            pre_call.append((ir.stmt, 'int _babel_'+name))

            if mode <> sidl.out:
                pre_call.append((ir.stmt, '_babel_{n} = (int){p}{n}'
                                 .format(n=name, p=deref)))

            if mode <> sidl.in_:
                post_call.append((ir.stmt, '{p}{n} = ({typ})_babel_{n}'
                        .format(p=deref, n=name, typ=c_gen(sidl.pt_bool))))

            call_name = ref+'_babel_'+name
            # Bypass the bool -> int conversion for the stub decl
            typ = (ir.typedef_type, '_Bool')

        # CHAR
        elif typ == sidl.pt_char:
            pre_call.append(ir.Comment(
                'in chapel, a char is a string of length 1'))
            typ = ir.const_str

            pre_call.append((ir.stmt, 'char _babel_%s'%name))
            if mode <> sidl.out:
                pre_call.append((ir.stmt, '_babel_{n} = (int){p}{n}[0]'
                                 .format(n=name, p=deref)))

            if mode <> sidl.in_:
                # we can't allocate a new string, this would leak memory
                post_call.append((ir.stmt,
                    '{p}{n} = (const char*)&chpl_char_lut[2*(unsigned char)_babel_{n}]'
                                  .format(p=deref, n=name)))
            call_name = ref+'_babel_'+name
            scope.cstub.optional.add(char_lut)

        # STRING
        elif typ == sidl.pt_string:
            typ = ir.const_str
            if mode <> sidl.in_:
                # Convert null pointer into empty string
                post_call.append((ir.stmt, 'if ({p}{n} == NULL) {p}{n} = ""'
                                  .format(n=name, p=deref))) 

        # INT
        elif typ == sidl.pt_int:
            typ = ir.Typedef_type('int32_t')

        # LONG
        elif typ == sidl.pt_long:
            typ = ir.Typedef_type('int64_t')
        
        # COMPLEX - 32/64 Bit components
        elif (typ == sidl.pt_fcomplex or typ == sidl.pt_dcomplex):
            
            sidl_type_str = 'struct '+('sidl_fcomplex' if (typ == sidl.pt_fcomplex)
                                  else 'sidl_dcomplex')
            complex_type_name = '_complex64' if (typ == sidl.pt_fcomplex) else '_complex128'
            
            pre_call.append(ir.Comment(
                'in chapel, a ' + sidl_type_str + ' is a ' + complex_type_name))
            typ = ir.Typedef_type(complex_type_name)
            call_name = ref + '_babel_' + name
            pre_call.append((ir.stmt, '{t} _babel_{n}'.format(t=sidl_type_str, n=name)))
            fmt = {'n':name, 'a':accessor}
            if mode <> sidl.out:
                pre_call.append((ir.stmt, '_babel_{n}.real = {n}{a}re'.format(**fmt)))
                pre_call.append((ir.stmt, '_babel_{n}.imaginary = {n}{a}im'.format(**fmt)))
            if mode <> sidl.in_:
                post_call.append((ir.stmt, '{n}{a}re = _babel_{n}.real'.format(**fmt)))
                post_call.append((ir.stmt, '{n}{a}im = _babel_{n}.imaginary'.format(**fmt)))
            
        elif typ[0] == sidl.enum:
            call_name = ir.Sign_extend(64, name)
            
        # SELF
        # cf. babel_stub_args
        #elif name == 'ior':
        #    typ = typ[1]
        #    #call_name = '*ior'
        #elif typ[0] == ir.pointer_type and typ[1][0] == ir.struct: # ex
        #    typ = typ[1]

        # ARRAYS
        elif typ[0] == sidl.array: # Scalar_type, Dimension, Orientation
            import pdb; pdb.set_trace()

        # We should find a cleaner way of implementing this
        if name == 'self' and member_chk(ir.pure, attrs):
            call_name = '(({0}*)((struct sidl_BaseInterface__object*)self)->d_object)' \
                        .format(c_gen(typ))

        return call_name, (arg, attrs, mode, typ, name)

    def obj_by_value((arg, attrs, mode, typ, name)):
        if typ[0] == ir.struct and name == 'self':
            return (arg, attrs, sidl.in_, typ, name)
        else:
            return (arg, attrs, mode, typ, name)


    if VCallExpr[0] == ir.deref:
        _, (_, _ , _, (_, (_, impl_decl), _)) = VCallExpr
    else:
        _, _ , _, (_, (_, impl_decl), _) = VCallExpr

    (_, Attrs, Type, Name, Args, DocComment) = impl_decl
    sname = '_'.join(prefix+[Name, 'stub'])

    retval_arg = []
    pre_call = []
    post_call = []
    call_args, cstub_decl_args = unzip(map(convert_arg, Args))

    # return value type conversion -- treat it as an out argument
    retval_expr, (_,_,_,ctype,_) = convert_arg((ir.arg, [], ir.out, Type, '_retval'))
    cstub_decl = ir.Fn_decl([], ctype, sname, cstub_decl_args, DocComment)

    static = member_chk(sidl.static, Attrs)
    if static:
        scope.cstub.optional.add(externals(prefix))

    if Type == ir.pt_void:
        body = [ir.Stmt(ir.Call(VCallExpr, call_args))]
    else:
        if Type == sidl.pt_char:
            pre_call.append(ir.Stmt(ir.Var_decl(ir.Typedef_type('const char*'), '_retval')))
        elif Type == sidl.pt_fcomplex:
            pre_call.append(ir.Stmt(ir.Var_decl(ir.Typedef_type('_complex64'), '_retval')))
        elif Type == sidl.pt_dcomplex:
            pre_call.append(ir.Stmt(ir.Var_decl(ir.Typedef_type('_complex128'), '_retval')))
        else:
            pre_call.append(ir.Stmt(ir.Var_decl(Type, '_retval')))
        body = [ir.Stmt(ir.Assignment(retval_expr,
                                      ir.Call(VCallExpr, call_args)))]
        post_call.append(ir.Stmt(ir.Return('_retval')))

    # Generate the C code into the scope's associated cStub
    if sname not in stubs_generated:
        stubs_generated.add(sname)
        c_gen([cstub_decl,
           ir.Fn_defn([], ctype, sname, cstub_decl_args,
                      pre_call+body+post_call, DocComment)], scope.cstub)

    # Chapel _extern declaration
    chplstub_decl = ir.Fn_decl([], ctype, sname, map(obj_by_value, cstub_decl_args), DocComment)
    scope.new_def('_extern '+chpl_gen(chplstub_decl)+';')

    return drop(retval_arg)

def is_obj_type(symbol_table, typ):
    return typ[0] == sidl.scoped_id and (
        symbol_table[typ[1]][0] == sidl.class_ or
        symbol_table[typ[1]][0] == sidl.interface)


def ior_type(symbol_table, t):
    """
    if \c t is a scoped_id return the IOR type of t.
    else return \c t.
    """
    if (t[0] == sidl.scoped_id and
        symbol_table[t[1]][0] == sidl.class_):
        return ir.Pointer_type(ir_babel_object_type(*symbol_table.get_full_name(t[1])))

    else: return t


@matcher(globals(), debug=False)
def lower_ir(symbol_table, sidl_term):
    """
    lower SIDL into IR
    """
    def low(sidl_term):
        return lower_ir(symbol_table, sidl_term)

    def low_t(sidl_term):
        return lower_type_ir(symbol_table, sidl_term)

    with match(sidl_term):
        if (sidl.struct, Name, Items):
            return ir.Pointer_expr(ir.Struct(low_t(Name), Items, ''))

        elif (sidl.arg, Attrs, Mode, Typ, Name):
            return ir.Arg(Attrs, Mode, low_t(Typ), Name)

        elif (sidl.void):              return ir.pt_void
        elif (sidl.primitive_type, _): return low_t(sidl_term)
        elif (sidl.scoped_id, _, _):   return low_t(sidl_term)
        elif (sidl.array, _, _, _):    return low_t(sidl_term)
        elif (sidl.rarray, _, _, _):   return low_t(sidl_term)
        
        elif (Terms):
            if (isinstance(Terms, list)):
                return map(low, Terms)
        else:
            raise Exception("lower_ir:: Not implemented: " + str(sidl_term))

@matcher(globals(), debug=False)
def lower_type_ir(symbol_table, sidl_type):
    """
    FIXME!! can we merge this with convert_arg??
    lower SIDL types into IR
    """
    with match(sidl_type):
        if (sidl.scoped_id, Names, Ext):
            return lower_type_ir(symbol_table, symbol_table[Names])
        
        elif (sidl.void):                        return ir.pt_void
        elif (ir.void_ptr):                      return ir.pt_void
        elif (sidl.primitive_type, sidl.opaque): return ir.Pointer_type(ir.pt_void)
        elif (sidl.primitive_type, sidl.string): return ir.const_str
        elif (sidl.primitive_type, sidl.bool):   return ir.pt_int
        elif (sidl.primitive_type, sidl.long):   return ir.Typedef_type('int64_t')
        elif (sidl.primitive_type, Type):        return ir.Primitive_type(Type)
        elif (sidl.enum, _, _, _):               return ir.Typedef_type('int64_t')
        elif (sidl.enumerator, _):               return sidl_type # identical
        elif (sidl.enumerator, _, _):            return sidl_type
        elif (sidl.rarray, Scalar_type, Dimension, Extents):
            # Direct-call version (r-array IOR)
            # return ir.Pointer_type(lower_type_ir(symbol_table, Scalar_type)) # FIXME
            # SIDL IOR version
            return ir.Typedef_type('sidl_%s__array'%Scalar_type[1])

        elif (sidl.array, [], [], []):
            return ir.Pointer_type(ir.pt_void)

        elif (sidl.array, Scalar_type, Dimension, Orientation):
            #return ir.Typedef_type('sidl__array')
            if Scalar_type[0] == ir.scoped_id:
                t = 'BaseInterface'
            else:
                t = Scalar_type[1]
            return ir.Typedef_type('sidl_%s__array'%t)

        elif (sidl.class_, Name, _, _, _, _):
            return ir_babel_object_type([], Name)
        
        elif (sidl.interface, Name, _, _, _):
            return ir_babel_object_type([], Name)
        
        else:
            raise Exception("Not implemented: " + str(sidl_type))

def get_type_name((fn_decl, Attrs, Type, Name, Args, DocComment)):
    return ir.Pointer_type((fn_decl, Attrs, Type, Name, Args, DocComment)), Name

class EPV(object):
    """
    Babel entry point vector for virtual method calls.
    Also contains the SEPV which is used for all static functions.
    """
    def __init__(self, name, symbol_table):
        self.methods = []
        self.static_methods = []
        self.name = name
        self.symbol_table = symbol_table
        self.finalized = False

    def add_method(self, method):
        """
        add another (SIDL) method to the vector
        """
        def to_fn_decl((_sidl_method, Type,
                        (Method_name, Name, Extension),
                        Attrs, Args, Except, From, Requires, Ensures, DocComment)):
            typ = lower_ir(self.symbol_table, Type)
            if typ[0] == ir.struct:
                typ = ir.Pointer_type(typ)
            name = 'f_'+Name+Extension

            # discard the abstract attribute. Ir doen't know it
            attrs = set(Attrs)
            attrs.discard(sidl.abstract)
            attrs = list(attrs)
            args = babel_epv_args(attrs, Args, self.symbol_table, self.name)
            return ir.Fn_decl(attrs, typ, name, args, DocComment)

        if self.finalized:
            import pdb; pdb.set_trace()

        if member_chk(sidl.static, method[3]):
            self.static_methods.append(to_fn_decl(method))
        else:
            self.methods.append(to_fn_decl(method))
        return self

    def find_method(self, method):
        """
        Perform a linear search through the list of methods and return
        the first with a matching name.
        """
        for m in self.methods:
            fn_decl, attrs, typ, name, args, doc = m
            if name == 'f_'+method:
                return fn_decl, attrs, typ, name[2:], args, doc
        import pdb; pdb.set_trace()
        return None

    def get_ir(self):
        """
        return an s-expression of the EPV declaration
        """

        self.finalized = True
        name = ir.Scoped_id(self.symbol_table.prefix+[self.name,'_epv'], '')
        return ir.Struct(name,
            [ir.Struct_item(itype, iname)
             for itype, iname in map(get_type_name, self.methods)],
                         'Entry Point Vector (EPV)')

    def get_sepv_ir(self):
        """
        return an s-expression of the SEPV declaration
        """

        self.finalized = True
        name = ir.Scoped_id(self.symbol_table.prefix+[self.name,'_sepv'], '')
        return ir.Struct(name,
            [ir.Struct_item(itype, iname)
             for itype, iname in map(get_type_name, self.static_methods)],
                         'Static Entry Point Vector (SEPV)')


    def get_type(self):
        """
        return an s-expression of the EPV's (incomplete) type
        """
        name = ir.Scoped_id(self.symbol_table.prefix+[self.name,'_epv'], '')
        return ir.Struct(name, [], 'Entry Point Vector (EPV)')

    def get_sepv_type(self):
        """
        return an s-expression of the SEPV's (incomplete) type
        """
        name = ir.Scoped_id(self.symbol_table.prefix+[self.name,'_sepv'], '')
        return ir.Struct(name, [], 'Static Entry Point Vector (SEPV)')


def babel_epv_args(attrs, args, symbol_table, class_name):
    """
    \return a SIDL -> Ir lowered version of [self]+args+[*ex]
    """
    if member_chk(sidl.static, attrs):
        arg_self = []
    else:
        arg_self = \
            [ir.Arg([], ir.in_, 
                    ir_babel_object_type(symbol_table.prefix, class_name),
                    'self')]
    arg_ex = \
        [ir.Arg([], sidl.inout, ir_babel_exception_type(), '_ex')]
    return arg_self+lower_ir(symbol_table, args)+arg_ex

def babel_stub_args(attrs, args, symbol_table, class_name, extra_attrs=[]):
    """
    \return a SIDL -> [*self]+args+[*ex]
    """
    if member_chk(sidl.static, attrs):
        arg_self = extra_attrs
    else:
        arg_self = [
            ir.Arg(extra_attrs, sidl.in_, 
                ir_babel_object_type(symbol_table.prefix, class_name), 'self')]
    arg_ex = \
        [ir.Arg(extra_attrs, sidl.inout, ir_babel_exception_type(), '_ex')]
    return arg_self+args+arg_ex


def arg_ex():
    """
    default SIDL exception argument
    """
    return


class ChapelFile(SourceFile):
    """
    Particularities:
    
    * Chapel files also have a cstub which is used to output code that
      can not otherwise be expressed in Chapel.

    * The main_area member denotes the space that defaults to the
      module's main() function.
    """
    
    def __init__(self, parent=None, relative_indent=0):
        super(ChapelFile, self).__init__(
            parent, relative_indent, separator='\n')
        if parent:
            self.cstub = parent.cstub
            self.main_area = parent.main_area
        else:
            self.cstub = CFile()
            # This is for definitions that are generated in multiple
            # locations but should be written out only once.
            self.cstub.optional = set()
            # Tricky circular initialization
            self.main_area = None
            self.main_area = ChapelScope(self, 0)

    def __str__(self):
        """
        Perform the actual translation into a readable string,
        complete with indentation and newlines.
        """
        if self.parent:
            main = ''
        else: # output main only at the toplevel
            main = str(self.main_area) 
            
        h_indent = ''
        d_indent = ''
        m_indent = ''
        if len(self._header)   > 0: h_indent=self._sep
        if len(self._defs)     > 0: d_indent=self._sep

        return ''.join([
            h_indent,
            sep_by(';'+self._sep, self._header),
            d_indent,
            self._sep.join(self._defs),
            main
            ])

    def get_decls(self):
        h_indent = ''
        if len(self._header) > 0: 
            h_indent=self._sep
        return ''.join([h_indent, sep_by(';'+self._sep, self._header)])

    def get_defs(self):
        d_indent = ''
        if len(self._defs) > 0:   
            d_indent=self._sep
        return ''.join([d_indent, sep_by(self._sep, self._defs)])


    def gen(self, ir):
        """
        Invoke the Chapel code generator on \c ir and append the result to
        this ChapelFile object.
        """
        ChapelCodeGenerator().generate(ir, self)


class ChapelScope(ChapelFile):
    def __init__(self, parent=None, relative_indent=4):
        super(ChapelScope, self).__init__(parent, relative_indent)

    def __str__(self):
        if self.main_area == None:
            self._sep = ';\n'
            terminator = ';\n';
        else:
            terminator = ''
            
        return self._sep.join(self._header+self._defs)+terminator

class ChapelLine(ChapelFile):
    def __init__(self, parent=None, relative_indent=4):
        super(ChapelLine, self).__init__(parent, relative_indent)

    def __str__(self):
        return self._sep.join(self._header+self._defs)

def chpl_gen(ir, scope=None):
    if scope == None:
        scope = ChapelScope()
    return str(ChapelCodeGenerator().generate(ir, scope))

def c_gen(ir, scope=None):
    if scope == None:
        scope = CFile()
    return CCodeGenerator().generate(ir, scope)

class ChapelCodeGenerator(ClikeCodeGenerator):
    type_map = {
        'void':      "void",
        'bool':      "bool",
        'char':      "string",
        'dcomplex':  "complex(128)",
        'double':    "real(64)",
        'fcomplex':  "complex(64)",
        'float':     "real(32)",
        'int':       "int(32)",
        'long':      "int(64)",
        'opaque':    "int(64)",
        'string':    "string"
        }

    @generator
    @matcher(globals(), debug=False)
    def generate(self, node, scope=ChapelFile()):
        """
        This code generator is a bit unusual in that it accepts a
        hybrid of \c sidl and \c ir nodes.
        """
        def gen(node):
            return self.generate(node, scope)

        def new_def(s):
            return scope.new_def(s)

        def new_header_def(s):
            return scope.new_header_def(s)

        @accepts(str, list, str)
        def new_scope(prefix, body, suffix='\n'):
            '''used for things like if, while, ...'''
            comp_stmt = ChapelFile(scope, relative_indent=4)
            s = str(self.generate(body, comp_stmt))
            return new_def(scope._sep.join([prefix+s,suffix]))

        def gen_comma_sep(defs):
            return self.gen_in_scope(defs, Scope(relative_indent=1, separator=','))

        def gen_ws_sep(defs):
            return self.gen_in_scope(defs, Scope(relative_indent=0, separator=' '))

        def gen_dot_sep(defs):
            return self.gen_in_scope(defs, Scope(relative_indent=0, separator='.'))

        def tmap(f, l):
            return tuple(map(f, l))

        def gen_comment(doc_comment):
            if doc_comment == '':
                return ''
            sep = '\n'+' '*scope.indent_level
            return (sep+' * ').join(['/**']+
                                   re.split('\n\s*', doc_comment)
                                   )+sep+' */'+sep
        cbool = '_Bool'
        int32 = 'int32_t'
        int64 = 'int64_t'
        fcomplex = '_complex64'
        dcomplex = '_complex128'
        
        val = self.generate_non_tuple(node, scope)
        if val <> None:
            return val

        with match(node):
            if (ir.fn_defn, Attrs, (ir.primitive_type, 'void'), Name, Args, Body, DocComment):
                new_scope('%sproc %s(%s) {'%
                          (gen_comment(DocComment), 
                           gen(Name), gen_comma_sep(Args)),
                          Body,
                          '}')
                new_def('')

            elif (ir.fn_defn, Attrs, Type, Name, Args, Body, DocComment):
                new_scope('%sproc %s(%s): %s {'%
                          (gen_comment(DocComment), 
                           gen(Name), gen_comma_sep(Args),
                           gen(Type)),
                          Body,
                          '}')
                new_def('')

            elif (ir.fn_decl, Attrs, (ir.primitive_type, 'void'), Name, Args, DocComment):
                new_def('proc %s(%s)'% (gen(Name), gen_comma_sep(Args)))

            elif (ir.fn_decl, Attrs, Type, Name, Args, DocComment):
                new_def('proc %s(%s): %s'%
                        (gen(Name), gen_comma_sep(Args), gen(Type)))

            elif (ir.call, (ir.deref, (ir.get_struct_item, S, _, (ir.struct_item, _, Name))), Args):
                # We can't do a function pointer call in Chapel
                # Emit a C stub for that
                _, (_, ids, _), _, _ = S
                prefix = ids[:-1]
                retval_arg = generate_method_stub(scope, node, prefix)
                stubname = '_'.join(prefix+[re.sub('^f_', '', Name),'stub'])
                if retval_arg:
                    scope.pre_def(gen(ir.Var_decl(retval_arg, '_retval')))
                    scope.pre_def(gen(ir.Assignment('_retval', ir.Call(stubname, Args+retval_arg))))
                    return '_retval'
                else:
                    return gen(ir.Call(stubname, Args))

            elif (ir.call, (ir.get_struct_item, S, _, (ir.struct_item, _, Name)), Args):
                # We can't do a function pointer call in Chapel
                # Emit a C stub for that
                _, (_, ids, _), _, _ = S
                prefix = ids[:-1]
                retval_arg = generate_method_stub(scope, node, prefix)
                stubname = '_'.join(prefix+[re.sub('^f_', '', Name),'stub'])
                if retval_arg:
                    scope.pre_def(gen(ir.Var_decl(retval_arg, '_retval')))
                    scope.pre_def(gen(ir.Assignment('_retval', ir.Call(stubname, Args+retval_arg))))
                    return '_retval'
                else:
                    return gen(ir.Call(stubname, Args))

            elif (ir.new, Type, Args):
                return 'new %s(%s)'%(gen(Type), gen_comma_sep(Args))

            elif (ir.const, Type):
                return '/*FIXME: CONST*/'+gen(Type)

            # Special handling of rarray types
            elif (sidl.arg, Attrs, Mode, (sidl.rarray, Scalar_type, Dimension, Extents), Name):
                (arg_mode, arg_name) = (gen(Mode), gen(Name))
                # rarray type will include a new domain variable definition
                chpl_dom_var_name = chpl_dom_var_template.format(arg_name=Name)
                arg_type = '[?' + chpl_dom_var_name + '] ' + gen(Scalar_type)
                return '%s %s: %s'%(arg_mode, arg_name, arg_type)
                
            elif (sidl.arg, Attrs, Mode, Type, Name):
                return '%s %s: %s'%(gen(Mode), gen(Name), gen(Type))

            elif (sidl.class_, (Name), Extends, Implements, Invariants, Methods, Package, DocComment):
                return gen_comment(DocComment)+'class '+Name

            elif (sidl.array, [], [], []):
                return gen(ir.pt_void)+'/*FIXME*/'

            elif (sidl.array, Scalar_type, Dimension, Orientation):
                if Scalar_type[0] == ir.scoped_id:
                    ctype = 'BaseInterface'
                else:
                    ctype = Scalar_type[1]
                return 'sidl.Array(%s, sidl_%s__array)'%(gen(Scalar_type), ctype)
                scope.cstub.optional.add('#include <sidl_%s_IOR.h>'%ctype)

            elif (ir.pointer_type, (ir.const, (ir.primitive_type, ir.char))):
                return "string"

            elif (ir.pointer_type, Type):
                # ignore wrongfully introduced pointers
                # -> actually I should fix generate_method_stub instead
                return gen(Type)

            elif (ir.typedef_type, cbool):
                return "bool"

            elif (ir.typedef_type, int32):
                return "int(32)"

            elif (ir.typedef_type, int64):
                return "int(64)"
            
            elif (ir.typedef_type, fcomplex):
                return "complex(64)"
            
            elif (ir.typedef_type, dcomplex):
                return "complex(128)"
            
            elif (ir.struct, (ir.scoped_id, Names, Ext), Items, DocComment):
                return '_'.join(Names)

            elif (ir.var_decl, Type, Name):
                return 'var %s:%s'%(gen(Name), gen(Type))

            elif (ir.var_decl_init, (ir.typedef_type, "inferred_type"), Name, Initializer): 
                return 'var %s = %s'%(gen(Name), gen(Initializer))

            elif (ir.var_decl_init, Type, Name, Initializer): 
                return 'var %s:%s = %s'%(gen(Name), gen(Type), gen(Initializer))

            elif (ir.enum, Name, Items, DocComment): return gen(Name)
            elif (ir.import_, Name): new_def('use %s;'%Name)

            elif (sidl.custom_attribute, Id):       return gen(Id)
            elif (sidl.method_name, Id, Extension): return gen(Id)
            elif (sidl.scoped_id, A, B):
                return '%s%s' % (gen_dot_sep(A), gen(B))

            elif (Expr):
                return super(ChapelCodeGenerator, self).generate(Expr, scope)

            else:
                raise Exception('match error')
        return scope

def generate_client_makefile(sidl_file, classes):
    """
    FIXME: make this a file copy from $prefix/share
           make this work for more than one class
    """
    files = 'IORHDRS = '+' '.join([c+'_IOR.h' for c in classes])+'\n'
    files+= 'STUBHDRS = '+' '.join(['{c}_Stub.h {c}_cStub.h'.format(c=c)
                                    for c in classes])+'\n'
    files+= 'STUBSRCS = '+' '.join([c+'_cStub.c' for c in classes])+'\n'
# this is handled by the use statement in the implementation instead:
# {file}_Stub.chpl
    write_to('babel.make', files)
    generate_client_server_makefile(sidl_file)


def generate_server_makefile(sidl_file, pkgs, classes):
    """
    FIXME: make this a file copy from $prefix/share
           make this work for more than one class
    """
    write_to('babel.make', """
IMPLHDRS =
IMPLSRCS = {impls}
IORHDRS = {iorhdrs} #FIXME Array_IOR.h
IORSRCS = {iorsrcs}
SKELSRCS = {skelsrcs}
STUBHDRS = #FIXME {stubhdrs}
STUBSRCS = {stubsrcs}
""".format(impls=' '.join([p+'.chpl'       for p in pkgs]),
           iorhdrs=' '.join([c+'_IOR.h'    for c in classes]),
           iorsrcs=' '.join([c+'_IOR.c'    for c in classes]),
           skelsrcs=' '.join([c+'_Skel.c'  for c in classes]),
           stubsrcs=' '.join([c+'_cStub.c' for c in classes]),
           stubhdrs=' '.join([c+'_Stub.h'  for c in classes])))
    generate_client_server_makefile(sidl_file)

def generate_client_server_makefile(sidl_file):
    write_to('GNUmakefile', r"""
# Generic Chapel Babel wrapper GNU Makefile
# $Id$
#
# Copyright (c) 2008, Lawrence Livermore National Security, LLC.
# Produced at the Lawrence Livermore National Laboratory.
# Written by the Components Team <components@llnl.gov>
# UCRL-CODE-2002-054
# All rights reserved.
#
# This file is part of Babel. For more information, see
# http://www.llnl.gov/CASC/components/. Please read the COPYRIGHT file
# for Our Notice and the LICENSE file for the GNU Lesser General Public
# License.
#
# This program is free software; you can redistribute it and/or modify it
# under the terms of the GNU Lesser General Public License (as published by
# the Free Software Foundation) version 2.1 dated February 1999.
#
# This program is distributed in the hope that it will be useful, but
# WITHOUT ANY WARRANTY; without even the IMPLIED WARRANTY OF
# MERCHANTABILITY or FITNESS FOR A PARTICULAR PURPOSE. See the terms and
# conditions of the GNU Lesser General Public License for more details.
#
# You should have recieved a copy of the GNU Lesser General Public License
# along with this program; if not, write to the Free Software Foundation,
# Inc., 59 Temple Place, Suite 330, Boston, MA 02111-1307 USA
#
# This Makefile uses GNU make extensions, so it may not work with
# other implementations of make.

include babel.make
# please name the server library here
LIBNAME=impl
# please name the SIDL file here
SIDLFILE="""+sidl_file+r"""
# extra include/compile flags
EXTRAFLAGS=-ggdb -O0
# extra libraries that the implementation needs to link against
EXTRALIBS=
# library version number
VERSION=0.1.1
# PREFIX specifies the top of the installation directory
PREFIX=/usr/local
# the default installation installs the .la and .scl (if any) into the
# LIBDIR
LIBDIR=$(PREFIX)/lib
# the default installation installs the stub header and IOR header files
# in INCLDIR
INCLDIR=$(PREFIX)/include
CHAPEL="""+config.CHAPEL+r"""
CHAPEL_ROOT="""+config.CHAPEL_ROOT+r"""
CHAPEL_MAKE_MEM=default
# CHAPEL_MAKE_COMM=none
CHAPEL_MAKE_COMM="""+config.CHAPEL_COMM+r"""
CHAPEL_MAKE_COMPILER=gnu
CHAPEL_MAKE_TASKS=fifo
CHAPEL_MAKE_THREADS=pthreads

ifeq ($(CHAPEL_MAKE_COMM),gasnet)
CHAPEL_MAKE_SUBSTRATE_DIR=$(CHAPEL_ROOT)/lib/$(CHPL_HOST_PLATFORM)/$(CHAPEL_MAKE_COMPILER)/comm-gasnet-nodbg/substrate-udp
else
CHAPEL_MAKE_SUBSTRATE_DIR=$(CHAPEL_ROOT)/lib/$(CHPL_HOST_PLATFORM)/$(CHAPEL_MAKE_COMPILER)/comm-none/substrate-none
endif
####    include $(CHAPEL_ROOT)/runtime/etc/Makefile.include
CHPL=chpl
# CHPL=chpl --print-commands --print-passes

CHPL_FLAGS=-std=c99 -DCHPL_TASKS_H=\"tasks-fifo.h\" -DCHPL_THREADS_H=\"threads-pthreads.h\" -I$(CHAPEL_ROOT)/runtime/include/tasks/fifo -I$(CHAPEL_ROOT)/runtime/include/threads/pthreads -I$(CHAPEL_ROOT)/runtime/include/comm/none -I$(CHAPEL_ROOT)/runtime/include/comp-gnu -I$(CHAPEL_ROOT)/runtime/include/$(CHPL_HOST_PLATFORM) -I$(CHAPEL_ROOT)/runtime/include -I. -Wno-all 

CHPL_LDFLAGS=-L$(CHAPEL_MAKE_SUBSTRATE_DIR)/tasks-fifo/threads-pthreads $(CHAPEL_MAKE_SUBSTRATE_DIR)/tasks-fifo/threads-pthreads/main.o -lchpl -lm  -lpthread

CHPL_GASNET_LDFLAGS=-L$(CHAPEL_MAKE_SUBSTRATE_DIR)/tasks-fifo/threads-pthreads $(CHAPEL_MAKE_SUBSTRATE_DIR)/tasks-fifo/threads-pthreads/main.o -lchpl -lm -lpthread -L$(CHAPEL_ROOT)/third-party/gasnet/install/$(CHPL_HOST_PLATFORM)-$(CHAPEL_MAKE_COMPILER)/seg-everything/nodbg/lib -lgasnet-udp-par -lamudp -lpthread -lgcc -lm

CHPL_LAUNCHER_LDFLAGS=$(CHAPEL_MAKE_SUBSTRATE_DIR)/launch-amudprun/main_launcher.o
LAUNCHER_LDFLAGS=-L$(CHAPEL_MAKE_SUBSTRATE_DIR)/tasks-fifo/threads-pthreads -L$(CHAPEL_MAKE_SUBSTRATE_DIR)/launch-amudprun -lchpllaunch -lchpl -lm

SIDL_RUNTIME="""+config.PREFIX+r"""/include
CHPL_HEADERS=-I$(SIDL_RUNTIME)/chpl -M$(SIDL_RUNTIME)/chpl \
  chpl_sidl_array.h

# most of the rest of the file should not require editing

ifeq ($(IMPLSRCS),)
  SCLFILE=
  BABELFLAG=--client=Chapel
  MODFLAG=
else
  SCLFILE=lib$(LIBNAME).scl
  BABELFLAG=--server=Chapel
  MODFLAG=-module
  DCE=--no-dead-code-elimination # include everything in libimpl.la
endif

ifeq ($(CHAPEL_MAKE_COMM),gasnet)

all: lib$(LIBNAME).la $(SCLFILE) $(OUTFILE) $(OUTFILE)_real

# actual program
$(OUTFILE)_real: lib$(LIBNAME).la $(SERVER) $(IMPLOBJS) $(IMPL).lo 
	babel-libtool --mode=link $(CXX) -static lib$(LIBNAME).la \
	  $(IMPLOBJS) $(IMPL).lo $(SERVER) \
          $(CHPL_GASNET_LDFLAGS) $(EXTRA_LDFLAGS) -o $@

# launcher
$(OUTFILE): lib$(LIBNAME).la $(SERVER) $(IMPLOBJS) $(IMPL).lo
	echo "#include \"chplcgfns.h\"" > $(IMPL).chpl.dir/config.c
	echo "#include \"config.h\""   >> $(IMPL).chpl.dir/config.c
	echo "#include \"_config.c\""  >> $(IMPL).chpl.dir/config.c
	babel-libtool --mode=compile --tag=CC $(CC) \
          -std=c99 -I$(CHAPEL_ROOT)/runtime/include/$(CHPL_HOST_PLATFORM) \
	  -I$(CHAPEL_ROOT)/runtime/include -I. \
	  $(IMPL).chpl.dir/config.c -c -o $@.lo
	babel-libtool --mode=link $(CC) -static lib$(LIBNAME).la \
	  $(IMPLOBJS) $@.lo $(SERVER) \
          $(CHPL_LAUNCHER_LDFLAGS) $(LAUNCHER_LDFLAGS) $(EXTRA_LDFLAGS) -o $@

else

all: lib$(LIBNAME).la $(SCLFILE) $(OUTFILE)

$(OUTFILE): lib$(LIBNAME).la $(SERVER) $(IMPLOBJS) $(IMPL).lo 
	babel-libtool --mode=link $(CC) -static lib$(LIBNAME).la \
	  $(IMPLOBJS) $(IMPL).lo $(SERVER) $(CHPL_LDFLAGS) $(EXTRA_LDFLAGS) -o $@
endif

CC=`babel-config --query-var=CC`
INCLUDES=`babel-config --includes` -I. -I$(CHAPEL_ROOT)/runtime/include -I$(SIDL_RUNTIME)/chpl
CFLAGS=`babel-config --flags-c` -std=c99
LIBS=`babel-config --libs-c-client`

STUBOBJS=$(patsubst .chpl, .lo, $(STUBSRCS:.c=.lo))
IOROBJS=$(IORSRCS:.c=.lo)
SKELOBJS=$(SKELSRCS:.c=.lo)
IMPLOBJS=$(IMPLSRCS:.chpl=.lo)

PUREBABELGEN=$(IORHDRS) $(IORSRCS) $(STUBSRCS) $(STUBHDRS) $(SKELSRCS)
BABELGEN=$(IMPLHDRS) $(IMPLSRCS)

$(IMPLOBJS) : $(STUBHDRS) $(IORHDRS) $(IMPLHDRS)

lib$(LIBNAME).la : $(STUBOBJS) $(IOROBJS) $(IMPLOBJS) $(SKELOBJS)
	babel-libtool --mode=link --tag=CC $(CC) -o lib$(LIBNAME).la \
	  -rpath $(LIBDIR) -release $(VERSION) \
	  -no-undefined $(MODFLAG) \
	  $(CFLAGS) $(EXTRAFLAGS) $^ $(LIBS) \
	  $(EXTRALIBS)

$(PUREBABELGEN) $(BABELGEN) : babel-stamp
	@if test -f $@; then \
	    touch $@; \
	else \
	    rm -f babel-stamp ; \
	    $(MAKE) babel-stamp; \
	fi

babel-stamp: $(SIDLFILE)
	@rm -f babel-temp
	@touch babel-temp
	braid $(BABELFLAG) $(SIDLFILE)
	@mv -f babel-temp $@

lib$(LIBNAME).scl : $(IORSRCS)
ifeq ($(IORSRCS),)
	echo "lib$(LIBNAME).scl is not needed for client-side C bindings."
else
	-rm -f $@
	echo '<?xml version="1.0" ?>' > $@
	echo '<scl>' >> $@
	if test `uname` = "Darwin"; then scope="global"; else scope="local"; \
	   fi ; \
	  echo '  <library uri="'`pwd`/lib$(LIBNAME).la'" scope="'"$$scope"'" resolution="lazy" >' >> $@
	grep __set_epv $^ /dev/null | awk 'BEGIN {FS=":"} { print $$1}' | sort -u | sed -e 's/_IOR.c//g' -e 's/_/./g' | awk ' { printf "    <class name=\"%s\" desc=\"ior/impl\" />\n", $$1 }' >>$@
	echo "  </library>" >>$@
	echo "</scl>" >>$@
endif

.SUFFIXES: .lo .chpl

.c.lo:
	babel-libtool --mode=compile --tag=CC $(CC) $(INCLUDES) $(CFLAGS) $(EXTRAFLAGS) -c -o $@ $<

ifeq ($(IMPLSRCS),)
.chpl.lo:
	$(CHPL) --savec $<.dir $< $(IORHDRS) $(STUBHDRS) $(CHPL_HEADERS) $(DCE) --make true  # gen C-code only
	babel-libtool --mode=compile --tag=CC $(CC) \
            -I./$<.dir $(INCLUDES) $(CFLAGS) $(EXTRAFLAGS) \
            $(CHPL_FLAGS) -c -o $@ $<.dir/_main.c
else
.chpl.lo:
	$(CHPL) --savec $<.dir $< $(IORHDRS) $(STUBHDRS) $(CHPL_HEADERS) $(DCE) --make true  # gen C-code
	headerize $<.dir/_config.c $<.dir/Chapel*.c $<.dir/Default*.c $<.dir/DSIUtil.c $<.dir/chpl*.c $<.dir/List.c $<.dir/Math.c $<.dir/Search.c $<.dir/Sort.c $<.dir/Types.c
	perl -pi -e 's/((chpl__autoDestroyGlobals)|(chpl_user_main)|(chpl__init)|(chpl_main))/$*_\1/g' $<.dir/$*.c
	babel-libtool --mode=compile --tag=CC $(CC) \
            -I./$<.dir $(INCLUDES) $(CFLAGS) $(EXTRAFLAGS) \
            $(CHPL_FLAGS) -c -o $@ $<.dir/_main.c
endif


clean :
	-rm -f $(PUREBABELGEN) babel-temp babel-stamp *.o *.lo

realclean : clean
	-rm -f lib$(LIBNAME).la lib$(LIBNAME).scl
	-rm -rf .libs

install : install-libs install-headers install-scl


install-libs : lib$(LIBNAME).la
	-mkdir -p $(LIBDIR)
	babel-libtool --mode=install install -c lib$(LIBNAME).la \
	  $(LIBDIR)/lib$(LIBNAME).la

install-scl : $(SCLFILE)
ifneq ($(IORSRCS),)
	-rm -f $(LIBDIR)/lib$(LIBNAME).scl
	-mkdir -p $(LIBDIR)
	echo '<?xml version="1.0" ?>' > $(LIBDIR)/lib$(LIBNAME).scl
	echo '<scl>' >> $(LIBDIR)/lib$(LIBNAME).scl
	if test `uname` = "Darwin"; then scope="global"; else scope="local"; \
	   fi ; \
	  echo '  <library uri="'$(LIBDIR)/lib$(LIBNAME).la'" scope="'"$$scope"'" resolution="lazy" >' >> $(LIBDIR)/lib$(LIBNAME).scl
	grep __set_epv $^ /dev/null | awk 'BEGIN {FS=":"} { print $$1}' | sort -u | sed -e 's/_IOR.c//g' -e 's/_/./g' | awk ' { printf "    <class name=\"%s\" desc=\"ior/impl\" />\n", $$1 }' >>$(LIBDIR)/lib$(LIBNAME).scl
	echo "  </library>" >>$(LIBDIR)/lib$(LIBNAME).scl
	echo "</scl>" >>$(LIBDIR)/lib$(LIBNAME).scl
endif

install-headers : $(IORHDRS) $(STUBHDRS)
	-mkdir -p $(INCLDIR)
	for i in $^ ; do \
	  babel-libtool --mode=install cp $$i $(INCLDIR)/$$i ; \
	done

.PHONY: all clean realclean install install-libs install-headers install-scl
""")
<|MERGE_RESOLUTION|>--- conflicted
+++ resolved
@@ -326,16 +326,6 @@
             chpl_class = ChapelScope(ci.chpl_stub)
             chpl_class.new_def('var self: %s__object;'%qname)
             body = [
-<<<<<<< HEAD
-                '  ' + extern_def_is_not_null,
-                '  ' + extern_def_set_to_null,
-                '  var ex: sidl_BaseInterface__object;',
-                '  SET_TO_NULL(ex);',
-                '  this.ior = %s__createObject(0, ex);'%qname,
-                '  if (IS_NOT_NULL(ex)) {',
-                '     {arg_name} = new {base_ex}(ex);'.format(arg_name=chpl_param_ex_name, base_ex=chpl_base_exception) ,
-                '  }'
-=======
                 'var ex: sidl_BaseInterface__object;',
                 'this.self = %s__createObject(0, ex);'%qname,
                 '' + extern_def_is_null,
@@ -344,7 +334,6 @@
                     arg_name=chpl_param_ex_name, base_ex=chpl_base_exception),
                 '}',
                 vcall('addRef', ['this.self', 'ex'], ci)
->>>>>>> 02ba244e
             ]
             chpl_gen(
                 (ir.fn_defn, [], ir.pt_void, 
