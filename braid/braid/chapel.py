--- conflicted
+++ resolved
@@ -172,12 +172,10 @@
             elif (sidl.class_, (Name), Extends, Implements, Invariants, Methods, DocComment):
                 expect(data, None)
                 ci = self.ClassInfo(Name, symbol_table)
-<<<<<<< HEAD
                 ci.chpl_stub.cstub.genh(ir.Import(Name+'_IOR'))
                 ci.chpl_stub.cstub.genh(ir.Import('sidlType'))
                 ci.chpl_stub.cstub.genh(ir.Import('chpltypes'))
-=======
->>>>>>> 747c0ee8
+                
                 self.gen_default_methods(symbol_table, Name, ci)
 
                 # recurse to generate method code
@@ -711,19 +709,12 @@
     if Type == ir.pt_void:
         body = [ir.Stmt(ir.Call(VCallExpr, call_args))]
     else:
-<<<<<<< HEAD
-        if Type == sidl.pt_char:
-            # FIXME use a retval argument instead:
-            pre_call.append(ir.Stmt(ir.Var_decl(Type, '*_retval = calloc(1,2) /*FIXME: memory leak*/')))
-        elif Type == sidl.pt_fcomplex:
+        if Type == sidl.pt_fcomplex:
             pre_call.append(ir.Stmt(ir.Var_decl(ir.Typedef_type("_complex64"), '_retval')))
         elif Type == sidl.pt_dcomplex:
             pre_call.append(ir.Stmt(ir.Var_decl(ir.Typedef_type("_complex128"), '_retval')))
         else:
             pre_call.append(ir.Stmt(ir.Var_decl(Type, '_retval')))
-=======
-        pre_call.append(ir.Stmt(ir.Var_decl(ctype, '_retval')))
->>>>>>> 747c0ee8
         body = [ir.Stmt(ir.Assignment(retval_expr,
                                       ir.Call(VCallExpr, call_args)))]
         post_call.append(ir.Stmt(ir.Return('_retval')))
