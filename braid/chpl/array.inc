--- conflicted
+++ resolved
@@ -124,23 +124,11 @@
                                                                                         \
   proc borrow_##C_TYPE##_Array(inout a: [?dom_a]CHAPEL_TYPE, in firstElement: opaque) {	\
     var rank = dom_a.rank;								\
-<<<<<<< HEAD
-    var lower: [1..rank] int(32);							\
-    var upper: [1..rank] int(32);							\
-    var stride: [1..rank] int(32);							\
-    for i in [1..rank] {								\
-      var r: range = dom_a.dim(i);							\
-      lower[i] = r.low;									\
-      upper[i] = r.high;								\
-      stride[i] = r.stride;								\
-    }											\
-=======
     var lus = computeLowerUpperAndStride(a);					        \
     var lower = lus(0);			          	         			\
     var upper = lus(1);		        	          				\
-    var stride = lus(2);											\
->>>>>>> 79472646
-    if (here.id != a.locale.id) {							\
+    var stride = lus(2);								\
+    if (here.id != a.locale.id) {                  					\
       halt( "Non-local access! here = " + here.id + ", a.locale = " + a.locale.id);	\
     }											\
                                                                                         \
@@ -236,6 +224,7 @@
      * A valid index for dimension ind must be greater than or equal to
      * sidlLower(array,ind).
      */
+
     proc lower(in ind: int(32)): int(32) {
       _extern proc sidlLower(inout array: sidl__array, in ind: int(32)): int(32);
       return sidlLower(ior.d_metadata, ind);
