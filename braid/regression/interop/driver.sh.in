#!/bin/sh
if [ $# != 1 ]; then
    exit 1
fi
TESTCASE=`basename $1 test.chpl`
cd regression/interop                                   ||exit 1
cd $TESTCASE                                            ||exit 1
cd runChapel						||exit 1

echo "--run client"
for libdir in `ls -1 -d ../lib*`; do
  language=`echo $libdir|sed 's/^...lib//g'`
  echo "TEST_BEGIN Chapel->$language"
<<<<<<< HEAD

  RUN_CHPL_COMMAND="./runChapel2${language}"
  if [ x"${CHPL_COMM}" == x"gasnet" ]; then
    echo "${CHPL_COMM} mode enabled, will use 4 locales"
    RUN_CHPL_COMMAND="./runChapel2${language} -nl 4"
  fi

  case "$language" in
      *Java)
	  env LD_LIBRARY_PATH="${libjvm_dir}:${libjava_dir}:@BABEL_PREFIX@/lib:${LD_LIBRARY_PATH}" \
	      CLASSPATH="../libJava:@BABEL_PREFIX@/lib/sidl-@BABEL_VERSION@.jar:@BABEL_PREFIX@/lib/sidlstub_@BABEL_VERSION@.jar:." \
	      SIDL_DLL_PATH="../libJava/libimpl.scl;@BABEL_PREFIX@/lib/libsidlstub_java.scl;@BABEL_PREFIX@/lib/libsidl.scl;../../../runtime/sidlx/libsidlx.scl;../../output/libC/libOutput.scl" \
	      ${RUN_CHPL_COMMAND} || exit 1 ;;
      *Python)
	  env LD_LIBRARY_PATH="@BABEL_PREFIX@/lib:${LD_LIBRARY_PATH}" \
	      RUNTIME_PYTHON=`@PYTHON@ -c "from distutils.sysconfig import get_python_lib; print get_python_lib(prefix='$exec_prefix',plat_specific=1) + ':' + get_python_lib(prefix='$exec_prefix')"` \
	      PYTHONPATH="../libPython:${RUNTIME_PYTHON}:$PYTHONPATH" \
	      SIDL_DLL_PATH="../libPython/libImpl.scl;../libPython/libImplPy.scl;../../output/libC/libOutput.scl;@BABEL_PREFIX@/lib/libsidlx.scl" \
	      echo "FIXME" ${RUN_CHPL_COMMAND} || exit 1 ;;
      *)  
	  env LD_LIBRARY_PATH="@BABEL_PREFIX@/lib:${LD_LIBRARY_PATH}" \
	      ${RUN_CHPL_COMMAND} || exit 1 ;;
=======
  case "@CHPL_COMM@" in
      gasnet)
	  ./runChapel2$language.sh -nl 4 || exit 1 ;;
      *)
	  ./runChapel2$language.sh || exit 1 ;;
>>>>>>> f9299978
  esac
done<|MERGE_RESOLUTION|>--- conflicted
+++ resolved
@@ -8,38 +8,14 @@
 cd runChapel						||exit 1
 
 echo "--run client"
+
 for libdir in `ls -1 -d ../lib*`; do
   language=`echo $libdir|sed 's/^...lib//g'`
   echo "TEST_BEGIN Chapel->$language"
-<<<<<<< HEAD
-
-  RUN_CHPL_COMMAND="./runChapel2${language}"
-  if [ x"${CHPL_COMM}" == x"gasnet" ]; then
-    echo "${CHPL_COMM} mode enabled, will use 4 locales"
-    RUN_CHPL_COMMAND="./runChapel2${language} -nl 4"
-  fi
-
-  case "$language" in
-      *Java)
-	  env LD_LIBRARY_PATH="${libjvm_dir}:${libjava_dir}:@BABEL_PREFIX@/lib:${LD_LIBRARY_PATH}" \
-	      CLASSPATH="../libJava:@BABEL_PREFIX@/lib/sidl-@BABEL_VERSION@.jar:@BABEL_PREFIX@/lib/sidlstub_@BABEL_VERSION@.jar:." \
-	      SIDL_DLL_PATH="../libJava/libimpl.scl;@BABEL_PREFIX@/lib/libsidlstub_java.scl;@BABEL_PREFIX@/lib/libsidl.scl;../../../runtime/sidlx/libsidlx.scl;../../output/libC/libOutput.scl" \
-	      ${RUN_CHPL_COMMAND} || exit 1 ;;
-      *Python)
-	  env LD_LIBRARY_PATH="@BABEL_PREFIX@/lib:${LD_LIBRARY_PATH}" \
-	      RUNTIME_PYTHON=`@PYTHON@ -c "from distutils.sysconfig import get_python_lib; print get_python_lib(prefix='$exec_prefix',plat_specific=1) + ':' + get_python_lib(prefix='$exec_prefix')"` \
-	      PYTHONPATH="../libPython:${RUNTIME_PYTHON}:$PYTHONPATH" \
-	      SIDL_DLL_PATH="../libPython/libImpl.scl;../libPython/libImplPy.scl;../../output/libC/libOutput.scl;@BABEL_PREFIX@/lib/libsidlx.scl" \
-	      echo "FIXME" ${RUN_CHPL_COMMAND} || exit 1 ;;
-      *)  
-	  env LD_LIBRARY_PATH="@BABEL_PREFIX@/lib:${LD_LIBRARY_PATH}" \
-	      ${RUN_CHPL_COMMAND} || exit 1 ;;
-=======
   case "@CHPL_COMM@" in
       gasnet)
 	  ./runChapel2$language.sh -nl 4 || exit 1 ;;
       *)
 	  ./runChapel2$language.sh || exit 1 ;;
->>>>>>> f9299978
   esac
 done