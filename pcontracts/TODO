--- conflicted
+++ resolved
@@ -12,21 +12,12 @@
 
 
 LIBPAUL
-<<<<<<< HEAD
 Principle:  libpaul provides parsing, type map, and annotation NOT visit or
 interpretation.  So keep contracts in pcontracts but link to libpaul.
-=======
-Goal:  libpaul provides parsing, type map, and annotation NOT 
-visit/interpreation.  So keep contracts in pcontracts but link to libpaul.
 
 - Develop contract annotation based on ContractInstrumenter work
 - Add unit test for contract annotation
 - Add test case creating and printing contract annotation
 
->>>>>>> dee5bebe
-
-- Develop contract annotation based on ContractInstrumenter work
-- Add unit test for contract annotation
-
 
 Last Updated:  2012 November 1